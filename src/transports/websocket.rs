--- conflicted
+++ resolved
@@ -251,17 +251,6 @@
 
 #[cfg(test)]
 mod tests {
-<<<<<<< HEAD
-    use super::*;
-
-    use connection::Config;
-    use packet::*;
-    use transports::get_config;
-
-    use futures::Future;
-    use futures::stream::Stream;
-    use tokio_core::reactor::Core;
-=======
     use std::io::{Error, ErrorKind};
     use std::time::Duration;
 
@@ -272,18 +261,11 @@
     use futures::Future;
     use futures::stream::Stream;
     use tokio_core::reactor::{Core, Timeout};
->>>>>>> 4bfa3153
     use url::Url;
 
-    const ENGINEIO_URL: &'static str = "http://festify.us:5002/engine.io/";
-
-<<<<<<< HEAD
-    #[test]
-    fn connection() {
-        let mut c = Core::new();
-
-=======
     fn get_config() -> Config {
+        const ENGINEIO_URL: &'static str = "http://festify.us:5002/engine.io/";
+
         Config {
             extra_headers: vec![("X-Requested-By".to_owned(), "engineio-rs".to_owned())],
             url: Url::parse(ENGINEIO_URL).unwrap()
@@ -315,8 +297,7 @@
             })
             .select(timeout)
             .map_err(|(a, _)| a);
-            
+
         c.run(fut).unwrap();
->>>>>>> 4bfa3153
     }
 }